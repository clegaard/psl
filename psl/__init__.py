import psl.autonomous as auto
import psl.nonautonomous as nauto
import psl.ssm as ssm
import psl.emulator as emulator
import psl.plot as plot

<<<<<<< HEAD
from psl.datasets import datasets

# from psl.autonomous import *
# from psl.nonautonomous import *
# from psl.ssm import *
# from psl.emulator import *
from psl.perturb import Periodic

systems = {**auto.systems, **nauto.systems, **ssm.systems, **emulator.systems}
emulators = systems
=======
systems = {**auto.systems, **nauto.systems, **ssm.systems, **emulator.systems}
>>>>>>> 541721d3
<|MERGE_RESOLUTION|>--- conflicted
+++ resolved
@@ -4,17 +4,4 @@
 import psl.emulator as emulator
 import psl.plot as plot
 
-<<<<<<< HEAD
-from psl.datasets import datasets
-
-# from psl.autonomous import *
-# from psl.nonautonomous import *
-# from psl.ssm import *
-# from psl.emulator import *
-from psl.perturb import Periodic
-
 systems = {**auto.systems, **nauto.systems, **ssm.systems, **emulator.systems}
-emulators = systems
-=======
-systems = {**auto.systems, **nauto.systems, **ssm.systems, **emulator.systems}
->>>>>>> 541721d3
